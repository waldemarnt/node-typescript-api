import { Controller, Post } from '@overnightjs/core';
import { Response, Request } from 'express';
import { User } from '@src/models/user';
<<<<<<< HEAD
import { BaseController } from '.';
import AuthService from '@src/services/auth';
=======
import { BaseController } from './index';
>>>>>>> 3cb45c5e

@Controller('users')
export class UsersController extends BaseController {
  @Post('')
  public async create(req: Request, res: Response): Promise<void> {
    try {
      const user = new User(req.body);
      const newUser = await user.save();
      res.status(201).send(newUser);
    } catch (error) {
      this.sendCreateUpdateErrorResponse(res, error);
    }
  }

  @Post('authenticate')
  public async authenticate(req: Request, res: Response): Promise<Response> {
    const user = await User.findOne({ email: req.body.email });
    if (!user) {
      return res.status(401).send({
        code: 401,
        error: 'User not found!',
      });
    }
    if (
      !(await AuthService.comparePasswords(user.password, req.body.password))
    ) {
      return res
        .status(401)
        .send({ code: 401, error: 'Password does not match!' });
    }
    const token = AuthService.generateToken(user.toJSON());

    return res.send({ ...user.toJSON(), ...{ token } });
  }
}<|MERGE_RESOLUTION|>--- conflicted
+++ resolved
@@ -1,12 +1,8 @@
 import { Controller, Post } from '@overnightjs/core';
 import { Response, Request } from 'express';
 import { User } from '@src/models/user';
-<<<<<<< HEAD
-import { BaseController } from '.';
 import AuthService from '@src/services/auth';
-=======
 import { BaseController } from './index';
->>>>>>> 3cb45c5e
 
 @Controller('users')
 export class UsersController extends BaseController {
@@ -31,7 +27,7 @@
       });
     }
     if (
-      !(await AuthService.comparePasswords(user.password, req.body.password))
+      !(await AuthService.comparePasswords(req.body.password, user.password))
     ) {
       return res
         .status(401)
