import { Controller, Post } from '@overnightjs/core';
import { Response, Request } from 'express';
import { User } from '@src/models/user';
<<<<<<< HEAD
import { BaseController } from '.';
=======
import { BaseController } from './index';
>>>>>>> 07ba017b

@Controller('users')
export class UsersController extends BaseController {
  @Post('')
  public async create(req: Request, res: Response): Promise<void> {
    try {
      const user = new User(req.body);
      const newUser = await user.save();
      res.status(201).send(newUser);
    } catch (error) {
<<<<<<< HEAD
      this.sendCreateUpdateErrorReponse(res, error);
=======
      this.sendCreatedUpdateErrorReponse(res, error);
>>>>>>> 07ba017b
    }
  }
}<|MERGE_RESOLUTION|>--- conflicted
+++ resolved
@@ -1,11 +1,7 @@
 import { Controller, Post } from '@overnightjs/core';
 import { Response, Request } from 'express';
 import { User } from '@src/models/user';
-<<<<<<< HEAD
-import { BaseController } from '.';
-=======
 import { BaseController } from './index';
->>>>>>> 07ba017b
 
 @Controller('users')
 export class UsersController extends BaseController {
@@ -16,11 +12,7 @@
       const newUser = await user.save();
       res.status(201).send(newUser);
     } catch (error) {
-<<<<<<< HEAD
-      this.sendCreateUpdateErrorReponse(res, error);
-=======
-      this.sendCreatedUpdateErrorReponse(res, error);
->>>>>>> 07ba017b
+      this.sendCreateUpdateErrorResponse(res, error);
     }
   }
 }