--- conflicted
+++ resolved
@@ -3,11 +3,8 @@
 import { Beach } from '@src/models/beach';
 import { Forecast } from '@src/services/forecast';
 import { authMiddleware } from '@src/middlewares/auth';
-<<<<<<< HEAD
 import { BaseController } from '.';
-=======
 import logger from '@src/logger';
->>>>>>> aae0ffb9
 
 const forecast = new Forecast();
 
@@ -24,15 +21,11 @@
       const forecastData = await forecast.processForecastForBeaches(beaches);
       res.status(200).send(forecastData);
     } catch (error) {
-<<<<<<< HEAD
+      logger.error(error);
       this.sendErrorResponse(res, {
         code: 500,
         message: 'Something went wrong',
       });
-=======
-      logger.error(error);
-      res.status(500).send({ error: 'Something went wrong' });
->>>>>>> aae0ffb9
     }
   }
 }