--- conflicted
+++ resolved
@@ -38,22 +38,14 @@
         lat: -33.792726,
         lng: 151.289824,
         name: 'Manly',
-<<<<<<< HEAD
-        position: BeachPosition.E,
-=======
         position: GeoPosition.E,
->>>>>>> 20d61212
         user: 'fake-id',
       },
       {
         lat: -33.792726,
         lng: 141.289824,
         name: 'Dee Why',
-<<<<<<< HEAD
-        position: BeachPosition.S,
-=======
         position: GeoPosition.S,
->>>>>>> 20d61212
         user: 'fake-id',
       },
     ];
@@ -98,10 +90,6 @@
     const beachesWithRating = await forecast.processForecastForBeaches(beaches);
     expect(beachesWithRating).toEqual(expectedResponse);
   });
-<<<<<<< HEAD
-=======
-
->>>>>>> 20d61212
   it('should return the forecast for a list of beaches', async () => {
     mockedStormGlassService.fetchPoints.mockResolvedValue(
       stormGlassNormalizedResponseFixture
