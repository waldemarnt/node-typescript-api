import { StormGlass, ForecastPoint } from '@src/clients/stormGlass';
import { InternalError } from '@src/util/errors/internal-error';
import { Beach } from '@src/models/beach';
import logger from '@src/logger';

export interface BeachForecast extends Omit<Beach, 'user'>, ForecastPoint {}

export interface TimeForecast {
  time: string;
  forecast: BeachForecast[];
}

export class ForecastProcessingInternalError extends InternalError {
  constructor(message: string) {
    super(`Unexpected error during the forecast processing: ${message}`);
  }
}

export class Forecast {
  constructor(protected stormGlass = new StormGlass()) {}

  public async processForecastForBeaches(
    beaches: Beach[]
  ): Promise<TimeForecast[]> {
    const pointsWithCorrectSources: BeachForecast[] = [];
    logger.info(`Preparing the forecast for ${beaches.length} beaches`);
    try {
      for (const beach of beaches) {
        const points = await this.stormGlass.fetchPoints(beach.lat, beach.lng);
        const enrichedBeachData = this.enrichBeachData(points, beach);
        pointsWithCorrectSources.push(...enrichedBeachData);
      }
      return this.mapForecastByTime(pointsWithCorrectSources);
    } catch (error) {
<<<<<<< HEAD
      logger.error(error);
      throw new ForecastProcessingInternalError(error.message);
=======
      throw new ForecastProcessingInternalError((error as Error).message);
>>>>>>> 2a119ea6
    }
  }

  private mapForecastByTime(forecast: BeachForecast[]): TimeForecast[] {
    const forecastByTime: TimeForecast[] = [];
    for (const point of forecast) {
      const timePoint = forecastByTime.find((f) => f.time === point.time);
      if (timePoint) {
        timePoint.forecast.push(point);
      } else {
        forecastByTime.push({
          time: point.time,
          forecast: [point],
        });
      }
    }
    return forecastByTime;
  }

  private enrichBeachData(
    points: ForecastPoint[],
    beach: Beach
  ): BeachForecast[] {
    return points.map((e) => ({
      ...{},
      ...{
        lat: beach.lat,
        lng: beach.lng,
        name: beach.name,
        position: beach.position,
        rating: 1,
      },
      ...e,
    }));
  }
}<|MERGE_RESOLUTION|>--- conflicted
+++ resolved
@@ -32,12 +32,8 @@
       }
       return this.mapForecastByTime(pointsWithCorrectSources);
     } catch (error) {
-<<<<<<< HEAD
       logger.error(error);
-      throw new ForecastProcessingInternalError(error.message);
-=======
       throw new ForecastProcessingInternalError((error as Error).message);
->>>>>>> 2a119ea6
     }
   }
 
