import { InternalError } from '@src/util/errors/internal-error';
import config, { IConfig } from 'config';
// Another way to have similar behaviour to TS namespaces
import * as HTTPUtil from '@src/util/request';
import { TimeUtil } from '@src/util/time';

export interface StormGlassPointSource {
  [key: string]: number;
}

export interface StormGlassPoint {
  time: string;
  readonly waveHeight: StormGlassPointSource;
  readonly waveDirection: StormGlassPointSource;
  readonly swellDirection: StormGlassPointSource;
  readonly swellHeight: StormGlassPointSource;
  readonly swellPeriod: StormGlassPointSource;
  readonly windDirection: StormGlassPointSource;
  readonly windSpeed: StormGlassPointSource;
}

export interface StormGlassForecastResponse {
  hours: StormGlassPoint[];
}

export interface ForecastPoint {
  time: string;
  waveHeight: number;
  waveDirection: number;
  swellDirection: number;
  swellHeight: number;
  swellPeriod: number;
  windDirection: number;
  windSpeed: number;
}

/**
 * This error type is used when a request reaches out to the StormGlass API but returns an error
 */
export class StormGlassUnexpectedResponseError extends InternalError {
  constructor(message: string) {
    super(message);
  }
}

/**
 * This error type is used when something breaks before the request reaches out to the StormGlass API
 * eg: Network error, or request validation error
 */
export class ClientRequestError extends InternalError {
  constructor(message: string) {
    const internalMessage =
      'Unexpected error when trying to communicate to StormGlass';
    super(`${internalMessage}: ${message}`);
  }
}

export class StormGlassResponseError extends InternalError {
  constructor(message: string) {
    const internalMessage =
      'Unexpected error returned by the StormGlass service';
    super(`${internalMessage}: ${message}`);
  }
}

/**
 * We could have proper type for the configuration
 */
const stormglassResourceConfig: IConfig = config.get(
  'App.resources.StormGlass'
);

export class StormGlass {
  readonly stormGlassAPIParams =
    'swellDirection,swellHeight,swellPeriod,waveDirection,waveHeight,windDirection,windSpeed';
  readonly stormGlassAPISource = 'noaa';

  constructor(
    protected request = new HTTPUtil.Request(),
    protected timeUtil = new TimeUtil()
  ) {}

  public async fetchPoints(lat: number, lng: number): Promise<ForecastPoint[]> {
<<<<<<< HEAD
    const timestamp = this.timeUtil.getUnixTimeForAFutureDay(1);
=======
    const endTimestamp = TimeUtil.getUnixTimeForAFutureDay(1);
>>>>>>> 49a628b7
    try {
      const response = await this.request.get<StormGlassForecastResponse>(
        `${stormglassResourceConfig.get(
          'apiUrl'
        )}/weather/point?lat=${lat}&lng=${lng}&params=${
          this.stormGlassAPIParams
<<<<<<< HEAD
        }&source=${this.stormGlassAPISource}&end=${timestamp}`,
=======
        }&source=${this.stormGlassAPISource}&end=${endTimestamp}`,
>>>>>>> 49a628b7
        {
          headers: {
            Authorization: stormglassResourceConfig.get('apiToken'),
          },
        }
      );
      return this.normalizeResponse(response.data);
    } catch (err) {
      /**
       * This is handling the Axios errors specifically
       */
      if (HTTPUtil.Request.isRequestError(err)) {
        throw new StormGlassResponseError(
          `Error: ${JSON.stringify(err.response.data)} Code: ${
            err.response.status
          }`
        );
      }
      throw new ClientRequestError(err.message);
    }
  }
  private normalizeResponse(
    points: StormGlassForecastResponse
  ): ForecastPoint[] {
    return points.hours.filter(this.isValidPoint.bind(this)).map((point) => ({
      swellDirection: point.swellDirection[this.stormGlassAPISource],
      swellHeight: point.swellHeight[this.stormGlassAPISource],
      swellPeriod: point.swellPeriod[this.stormGlassAPISource],
      time: point.time,
      waveDirection: point.waveDirection[this.stormGlassAPISource],
      waveHeight: point.waveHeight[this.stormGlassAPISource],
      windDirection: point.windDirection[this.stormGlassAPISource],
      windSpeed: point.windSpeed[this.stormGlassAPISource],
    }));
  }

  private isValidPoint(point: Partial<StormGlassPoint>): boolean {
    return !!(
      point.time &&
      point.swellDirection?.[this.stormGlassAPISource] &&
      point.swellHeight?.[this.stormGlassAPISource] &&
      point.swellPeriod?.[this.stormGlassAPISource] &&
      point.waveDirection?.[this.stormGlassAPISource] &&
      point.waveHeight?.[this.stormGlassAPISource] &&
      point.windDirection?.[this.stormGlassAPISource] &&
      point.windSpeed?.[this.stormGlassAPISource]
    );
  }
}<|MERGE_RESOLUTION|>--- conflicted
+++ resolved
@@ -75,28 +75,17 @@
     'swellDirection,swellHeight,swellPeriod,waveDirection,waveHeight,windDirection,windSpeed';
   readonly stormGlassAPISource = 'noaa';
 
-  constructor(
-    protected request = new HTTPUtil.Request(),
-    protected timeUtil = new TimeUtil()
-  ) {}
+  constructor(protected request = new HTTPUtil.Request()) {}
 
   public async fetchPoints(lat: number, lng: number): Promise<ForecastPoint[]> {
-<<<<<<< HEAD
-    const timestamp = this.timeUtil.getUnixTimeForAFutureDay(1);
-=======
     const endTimestamp = TimeUtil.getUnixTimeForAFutureDay(1);
->>>>>>> 49a628b7
     try {
       const response = await this.request.get<StormGlassForecastResponse>(
         `${stormglassResourceConfig.get(
           'apiUrl'
         )}/weather/point?lat=${lat}&lng=${lng}&params=${
           this.stormGlassAPIParams
-<<<<<<< HEAD
-        }&source=${this.stormGlassAPISource}&end=${timestamp}`,
-=======
         }&source=${this.stormGlassAPISource}&end=${endTimestamp}`,
->>>>>>> 49a628b7
         {
           headers: {
             Authorization: stormglassResourceConfig.get('apiToken'),
