--- conflicted
+++ resolved
@@ -45,10 +45,6 @@
 
     - name: Deployment
       if: github.ref == 'refs/heads/master'
-<<<<<<< HEAD
-      run: git remote add umbler ssh://git@geonosis.deploy.umbler.com:9922/jy4xooxj/waldetest-com.git && git push umbler master
-=======
       run: git remote add umbler ssh://git@kamino.deploy.umbler.com:9922/jg2p1vgk/waldemar-surf-forecast-com.git && git push umbler master
->>>>>>> 0f6010bf
       env:
         CI: true