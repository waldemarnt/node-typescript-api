import { Beach } from '@src/models/beach';
import { User } from '@src/models/user';
import AuthService from '@src/services/auth';

describe('Beaches functional tests', () => {
<<<<<<< HEAD
  const defaultUser: User = {
=======
  const defaultUser = {
>>>>>>> 56826d03
    name: 'John Doe',
    email: 'john2@mail.com',
    password: '1234',
  };
<<<<<<< HEAD

=======
>>>>>>> 56826d03
  let token: string;
  beforeEach(async () => {
    await Beach.deleteMany({});
    await User.deleteMany({});
    const user = await new User(defaultUser).save();
    token = AuthService.generateToken(user.toJSON());
  });

  describe('When creating a new beach', () => {
    it('should create a beach with success', async () => {
      const newBeach = {
        lat: -33.792726,
        lng: 151.289824,
        name: 'Manly',
        position: 'E',
      };

      const response = await global.testRequest
        .post('/beaches')
        .set({ 'x-access-token': token })
        .send(newBeach);
      expect(response.status).toBe(201);
      //Object containing matches the keys and values, even if includes other keys such as id.
      expect(response.body).toEqual(expect.objectContaining(newBeach));
    });

    it('should return 422 when there is a validation error', async () => {
      const newBeach = {
        lat: 'invalid_string',
        lng: 151.289824,
        name: 'Manly',
        position: 'E',
      };
      const response = await global.testRequest
        .post('/beaches')
        .set({ 'x-access-token': token })
        .send(newBeach);

      expect(response.status).toBe(422);
      expect(response.body).toEqual({
        error:
          'Beach validation failed: lat: Cast to Number failed for value "invalid_string" at path "lat"',
      });
    });

    it.skip('should return 500 when there is any error other than validation error', async () => {
      //TODO think in a way to throw a 500
    });
  });
});<|MERGE_RESOLUTION|>--- conflicted
+++ resolved
@@ -3,19 +3,12 @@
 import AuthService from '@src/services/auth';
 
 describe('Beaches functional tests', () => {
-<<<<<<< HEAD
-  const defaultUser: User = {
-=======
   const defaultUser = {
->>>>>>> 56826d03
     name: 'John Doe',
     email: 'john2@mail.com',
     password: '1234',
   };
-<<<<<<< HEAD
 
-=======
->>>>>>> 56826d03
   let token: string;
   beforeEach(async () => {
     await Beach.deleteMany({});
