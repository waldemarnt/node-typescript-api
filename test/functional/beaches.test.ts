import { Beach } from '@src/models/beach';
import { User } from '@src/models/user';
import AuthService from '@src/services/auth';

describe('Beaches functional tests', () => {
  const defaultUser = {
    name: 'John Doe',
    email: 'john2@mail.com',
    password: '1234',
  };

  let token: string;
  beforeEach(async () => {
    await Beach.deleteMany({});
    await User.deleteMany({});
    const user = await new User(defaultUser).save();
    token = AuthService.generateToken(user.toJSON());
  });

  describe('When creating a new beach', () => {
    it('should create a beach with success', async () => {
      const newBeach = {
        lat: -33.792726,
        lng: 151.289824,
        name: 'Manly',
        position: 'E',
      };

      const response = await global.testRequest
        .post('/beaches')
        .set({ 'x-access-token': token })
        .send(newBeach);
      expect(response.status).toBe(201);
      //Object containing matches the keys and values, even if includes other keys such as id.
      expect(response.body).toEqual(expect.objectContaining(newBeach));
    });

    it('should return 422 when there is a validation error', async () => {
      const newBeach = {
        lat: 'invalid_string',
        lng: 151.289824,
        name: 'Manly',
        position: 'E',
      };
      const response = await global.testRequest
        .post('/beaches')
        .set({ 'x-access-token': token })
        .send(newBeach);

      expect(response.status).toBe(422);
      expect(response.body).toEqual({
<<<<<<< HEAD
        code: 422,
        error: 'Unprocessable Entity',
        message:
          'Beach validation failed: lat: Cast to Number failed for value "invalid_string" at path "lat"',
=======
        error:
          'Beach validation failed: lat: Cast to Number failed for value "invalid_string" (type string) at path "lat"',
>>>>>>> 21e094dd
      });
    });

    it.skip('should return 500 when there is any error other than validation error', async () => {
      //TODO think in a way to throw a 500
    });
  });
});<|MERGE_RESOLUTION|>--- conflicted
+++ resolved
@@ -49,15 +49,10 @@
 
       expect(response.status).toBe(422);
       expect(response.body).toEqual({
-<<<<<<< HEAD
         code: 422,
         error: 'Unprocessable Entity',
         message:
-          'Beach validation failed: lat: Cast to Number failed for value "invalid_string" at path "lat"',
-=======
-        error:
           'Beach validation failed: lat: Cast to Number failed for value "invalid_string" (type string) at path "lat"',
->>>>>>> 21e094dd
       });
     });
 
