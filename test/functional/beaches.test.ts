--- conflicted
+++ resolved
@@ -3,7 +3,6 @@
 import AuthService from '@src/services/auth';
 
 describe('Beaches functional tests', () => {
-<<<<<<< HEAD
   const defaultUser: User = {
     name: 'John Doe',
     email: 'john2@mail.com',
@@ -18,9 +17,6 @@
     token = AuthService.generateToken(user.toJSON());
   });
 
-=======
-  beforeAll(async () => await Beach.deleteMany({}));
->>>>>>> bb6c25b7
   describe('When creating a new beach', () => {
     it('should create a beach with success', async () => {
       const newBeach = {
