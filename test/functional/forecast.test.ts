--- conflicted
+++ resolved
@@ -12,28 +12,16 @@
     password: '1234',
   };
   let token: string;
-<<<<<<< HEAD
-
-=======
->>>>>>> 56826d03
   beforeEach(async () => {
     await Beach.deleteMany({});
     await User.deleteMany({});
     const user = await new User(defaultUser).save();
-<<<<<<< HEAD
-    const defaultBeach: Beach = {
-=======
     const defaultBeach = {
->>>>>>> 56826d03
       lat: -33.792726,
       lng: 151.289824,
       name: 'Manly',
       position: BeachPosition.E,
-<<<<<<< HEAD
-      user: user._id,
-=======
       user: user.id,
->>>>>>> 56826d03
     };
     await new Beach(defaultBeach).save();
     token = AuthService.generateToken(user.toJSON());
@@ -54,10 +42,7 @@
         source: 'noaa',
       })
       .reply(200, stormGlassWeather3HoursFixture);
-<<<<<<< HEAD
-=======
 
->>>>>>> 56826d03
     const { body, status } = await global.testRequest
       .get('/forecast')
       .set({ 'x-access-token': token });
