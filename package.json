--- conflicted
+++ resolved
@@ -30,17 +30,11 @@
     "module-alias": "^2.2.2"
   },
   "devDependencies": {
-<<<<<<< HEAD
-    "@types/module-alias": "^2.0.0",
-    "@types/node": "^13.13.2",
-    "@typescript-eslint/eslint-plugin": "^2.29.0",
-    "@typescript-eslint/parser": "^2.29.0",
-    "eslint": "^6.8.0",
-    "typescript": "^3.8.3"
-=======
     "@types/module-alias": "^2.0.1",
     "@types/node": "16",
+    "@typescript-eslint/eslint-plugin": "^5.8.1",
+    "@typescript-eslint/parser": "^5.8.1",
+    "eslint": "^8.5.0",
     "typescript": "^4.5.4"
->>>>>>> 426cf40e
   }
 }