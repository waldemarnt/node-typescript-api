--- conflicted
+++ resolved
@@ -45,11 +45,7 @@
     "eslint": "^6.8.0",
     "jest": "^25.0.0",
     "supertest": "^4.0.2",
-<<<<<<< HEAD
-    "ts-jest": "^25.5.1",
-=======
     "ts-jest": "^26.0.0",
->>>>>>> 30b3927d
     "ts-node-dev": "^1.0.0-pre.44",
     "typescript": "^3.8.3"
   }
