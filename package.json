--- conflicted
+++ resolved
@@ -35,11 +35,7 @@
     "@overnightjs/core": "^1.7.4",
     "@types/bcrypt": "^3.0.0",
     "axios": "^0.19.2",
-<<<<<<< HEAD
-    "bcrypt": "^4.0.1",
-=======
     "bcrypt": "^5.0.0",
->>>>>>> cbccfa86
     "body-parser": "^1.19.0",
     "config": "^3.3.1",
     "express": "^4.17.1",
