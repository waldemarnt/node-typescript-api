{
  "name": "typescript-api",
  "version": "1.0.0",
  "description": "Complete API built with Node.js and Typescript",
  "main": "index.js",
  "scripts": {
    "build": "tsc",
    "start": "yarn build && node dist/src/index.js",
<<<<<<< HEAD
    "start:local": "ts-node-dev 'src/index.ts'",
    "test": "yarn test:unit && yarn test:functional",
=======
    "start:local": "ts-node-dev --transpile-only src/index.ts",
    "test": "echo \"Error: no test specified\" && exit 1",
>>>>>>> 17787114
    "lint": "eslint ./src ./test --ext .ts",
    "lint:fix": "eslint ./src ./test --ext .ts --fix",
    "test:functional": "jest --projects ./test --runInBand",
    "test:unit": "jest",
    "style:check": "prettier --check 'src/**/*.ts' 'test/**/*.ts'",
    "style:fix": "prettier --write 'src/**/*.ts' 'test/**/*.ts'"
  },
  "repository": {
    "type": "git",
    "url": "git+https://github.com/waldemarnt/node-typescript-api.git"
  },
  "keywords": [
    "node",
    "nodejs",
    "typescript",
    "api"
  ],
  "author": "Waldemar Neto",
  "license": "MIT",
  "bugs": {
    "url": "https://github.com/waldemarnt/node-typescript-api/issues"
  },
  "homepage": "https://github.com/waldemarnt/node-typescript-api#readme",
  "dependencies": {
    "@overnightjs/core": "^1.7.6",
    "@types/express": "^4.17.13",
    "axios": "^0.24.0",
    "body-parser": "^1.19.1",
    "config": "^3.3.6",
    "express": "^4.17.2",
    "module-alias": "^2.2.2",
    "mongoose": "^6.1.4"
  },
  "devDependencies": {
    "@types/config": "^0.0.40",
    "@types/jest": "^27.0.3",
    "@types/module-alias": "^2.0.1",
    "@types/node": "16",
    "@types/supertest": "^2.0.11",
    "@typescript-eslint/eslint-plugin": "^5.8.1",
    "@typescript-eslint/parser": "^5.8.1",
    "eslint": "^8.5.0",
    "jest": "^27.4.5",
    "nock": "^13.2.1",
    "prettier": "^2.5.1",
    "supertest": "^6.1.6",
    "ts-jest": "^27.1.2",
    "ts-node-dev": "^1.1.8",
    "typescript": "^4.5.4"
  }
}<|MERGE_RESOLUTION|>--- conflicted
+++ resolved
@@ -6,13 +6,8 @@
   "scripts": {
     "build": "tsc",
     "start": "yarn build && node dist/src/index.js",
-<<<<<<< HEAD
-    "start:local": "ts-node-dev 'src/index.ts'",
     "test": "yarn test:unit && yarn test:functional",
-=======
     "start:local": "ts-node-dev --transpile-only src/index.ts",
-    "test": "echo \"Error: no test specified\" && exit 1",
->>>>>>> 17787114
     "lint": "eslint ./src ./test --ext .ts",
     "lint:fix": "eslint ./src ./test --ext .ts --fix",
     "test:functional": "jest --projects ./test --runInBand",
