{
  "name": "typescript-api",
  "version": "1.0.0",
  "description": "Complete API built with Node.js and Typescript",
  "main": "index.js",
  "scripts": {
    "build": "tsc",
    "start": "yarn build && node dist/src/index.js",
    "start:local": "ts-node-dev 'src/index.ts'",
    "test": "echo \"Error: no test specified\" && exit 1",
    "lint": "eslint ./src ./test --ext .ts",
    "lint:fix": "eslint ./src ./test --ext .ts --fix"
  },
  "repository": {
    "type": "git",
    "url": "git+https://github.com/waldemarnt/node-typescript-api.git"
  },
  "keywords": [
    "node",
    "nodejs",
    "typescript",
    "api"
  ],
  "author": "Waldemar Neto",
  "license": "MIT",
  "bugs": {
    "url": "https://github.com/waldemarnt/node-typescript-api/issues"
  },
  "homepage": "https://github.com/waldemarnt/node-typescript-api#readme",
  "dependencies": {
    "module-alias": "^2.2.2"
  },
  "devDependencies": {
<<<<<<< HEAD
    "@types/module-alias": "^2.0.0",
    "@types/node": "^13.13.2",
    "@typescript-eslint/eslint-plugin": "^2.29.0",
    "@typescript-eslint/parser": "^2.29.0",
    "eslint": "^6.8.0",
    "ts-node-dev": "^1.0.0-pre.44",
    "typescript": "^3.8.3"
=======
    "@types/module-alias": "^2.0.1",
    "@types/node": "16",
    "@typescript-eslint/eslint-plugin": "^5.8.1",
    "@typescript-eslint/parser": "^5.8.1",
    "eslint": "^8.5.0",
    "typescript": "^4.5.4"
>>>>>>> 581cfa99
  }
}<|MERGE_RESOLUTION|>--- conflicted
+++ resolved
@@ -6,7 +6,7 @@
   "scripts": {
     "build": "tsc",
     "start": "yarn build && node dist/src/index.js",
-    "start:local": "ts-node-dev 'src/index.ts'",
+    "start:local": "ts-node-dev --transpile-only src/index.ts",
     "test": "echo \"Error: no test specified\" && exit 1",
     "lint": "eslint ./src ./test --ext .ts",
     "lint:fix": "eslint ./src ./test --ext .ts --fix"
@@ -31,21 +31,12 @@
     "module-alias": "^2.2.2"
   },
   "devDependencies": {
-<<<<<<< HEAD
-    "@types/module-alias": "^2.0.0",
-    "@types/node": "^13.13.2",
-    "@typescript-eslint/eslint-plugin": "^2.29.0",
-    "@typescript-eslint/parser": "^2.29.0",
-    "eslint": "^6.8.0",
-    "ts-node-dev": "^1.0.0-pre.44",
-    "typescript": "^3.8.3"
-=======
     "@types/module-alias": "^2.0.1",
     "@types/node": "16",
     "@typescript-eslint/eslint-plugin": "^5.8.1",
     "@typescript-eslint/parser": "^5.8.1",
     "eslint": "^8.5.0",
+    "ts-node-dev": "^1.1.8",
     "typescript": "^4.5.4"
->>>>>>> 581cfa99
   }
 }