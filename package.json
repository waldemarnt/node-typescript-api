{
  "name": "typescript-api",
  "version": "1.0.0",
  "description": "Complete API built with Node.js and Typescript",
  "main": "index.js",
  "scripts": {
    "build": "tsc",
    "start": "yarn build && node dist/src/index.js",
<<<<<<< HEAD
    "start:local": "ts-node-dev --transpile-only 'src/index.ts'",
=======
    "start:local": "ts-node-dev 'src/index.ts' | pino-pretty -c",
>>>>>>> ba3a4ff4
    "test": "yarn test:unit && yarn test:functional",
    "lint": "eslint ./src ./test --ext .ts",
    "lint:fix": "eslint ./src ./test --ext .ts --fix",
    "test:functional": "jest --projects ./test --runInBand",
    "test:unit": "jest",
    "style:check": "prettier --check 'src/**/*.ts' 'test/**/*.ts'",
    "style:fix": "prettier --write 'src/**/*.ts' 'test/**/*.ts'"
  },
  "repository": {
    "type": "git",
    "url": "git+https://github.com/waldemarnt/node-typescript-api.git"
  },
  "keywords": [
    "node",
    "nodejs",
    "typescript",
    "api"
  ],
  "author": "Waldemar Neto",
  "license": "MIT",
  "bugs": {
    "url": "https://github.com/waldemarnt/node-typescript-api/issues"
  },
  "homepage": "https://github.com/waldemarnt/node-typescript-api#readme",
  "dependencies": {
    "@overnightjs/core": "^1.7.4",
    "@types/bcrypt": "^3.0.0",
    "axios": "^0.19.2",
    "bcrypt": "^5.0.0",
    "body-parser": "^1.19.0",
    "config": "^3.3.1",
    "express": "^4.17.1",
    "jsonwebtoken": "^8.5.1",
    "module-alias": "^2.2.2",
    "mongoose": "^5.9.18",
    "pino": "^6.3.2"
  },
  "devDependencies": {
    "@types/axios": "^0.14.0",
    "@types/bcrypt": "^3.0.0",
    "@types/config": "^0.0.36",
    "@types/express": "^4.17.6",
    "@types/jest": "^25.2.2",
    "@types/jsonwebtoken": "^8.5.0",
    "@types/module-alias": "^2.0.0",
    "@types/mongoose": "^5.7.22",
    "@types/nock": "^11.1.0",
    "@types/node": "^13.13.2",
    "@types/pino": "^6.3.0",
    "@types/supertest": "^2.0.9",
    "@typescript-eslint/eslint-plugin": "^2.29.0",
    "@typescript-eslint/parser": "^2.29.0",
    "eslint": "^6.8.0",
    "jest": "^26.0.1",
    "nock": "^12.0.3",
    "pino-pretty": "^4.0.0",
    "prettier": "^2.0.5",
    "supertest": "^4.0.2",
    "ts-jest": "^26.0.0",
    "ts-node-dev": "^1.0.0-pre.61",
    "typescript": "^3.8.3"
  }
}<|MERGE_RESOLUTION|>--- conflicted
+++ resolved
@@ -6,11 +6,7 @@
   "scripts": {
     "build": "tsc",
     "start": "yarn build && node dist/src/index.js",
-<<<<<<< HEAD
-    "start:local": "ts-node-dev --transpile-only 'src/index.ts'",
-=======
-    "start:local": "ts-node-dev 'src/index.ts' | pino-pretty -c",
->>>>>>> ba3a4ff4
+    "start:local": "ts-node-dev --transpile-only 'src/index.ts' | pino-pretty -c",
     "test": "yarn test:unit && yarn test:functional",
     "lint": "eslint ./src ./test --ext .ts",
     "lint:fix": "eslint ./src ./test --ext .ts --fix",
