{
  "root": true,
  "parser": "@typescript-eslint/parser",
  "plugins": [
    "@typescript-eslint"
  ],
  "extends": [
    "eslint:recommended",
    "plugin:@typescript-eslint/eslint-recommended",
    "plugin:@typescript-eslint/recommended"
<<<<<<< HEAD
    ]
=======
  ]
>>>>>>> d3076d27
}<|MERGE_RESOLUTION|>--- conflicted
+++ resolved
@@ -8,9 +8,5 @@
     "eslint:recommended",
     "plugin:@typescript-eslint/eslint-recommended",
     "plugin:@typescript-eslint/recommended"
-<<<<<<< HEAD
-    ]
-=======
   ]
->>>>>>> d3076d27
 }